sudo: required
services:
- docker
language: go
go:
- 1.7
env:
  global:
  - PATH=/home/travis/gopath/bin:$PATH DEBIAN_FRONTEND=noninteractive
  - secure: "B34YsRebWxyx/UAHNAL5YWOgx2RE13TVfDC8FCCc7gAlogJcyAcPnC88fe8ECChHQC3GNnsHSi+GqgxTxzfoVkV+LUAFgHWbcF5O4O/4qHztKj7//72RwO+gXVr4U1Laz45bBr2r68XW0llj5tIlaEYxROJNLSAVDE4yDzmAHgc="
addons:
  apt:
    packages:
      - devscripts
      - debhelper
install:
- mkdir -p ~/rpmbuild/{BUILD,BUILDROOT,RPMS,SOURCES,SPECS,SRPMS}
script:
- make lint
- make cover
- test `gofmt -l . | wc -l` = 0
- make crossbuild
after_script:
- docker pull astj/mackerel-rpm-builder:c7
- make rpm-systemd
- goveralls -coverprofile=.profile.cov
before_deploy:
<<<<<<< HEAD
- docker pull astj/mackerel-rpm-builder:c6
- docker pull astj/mackerel-rpm-builder:c7
=======
- docker pull astj/mackerel-rpm-builder:c5
>>>>>>> 326b6cef
- make rpm deb rpm-kcps deb-kcps rpm-stage deb-stage tgz
- go get github.com/aktau/github-release
- mkdir -p ~/bin
- git clone https://github.com/github/hub.git && cd hub && script/build -o ~/bin/hub && cd ..
- echo $TRAVIS_BRANCH
- git config --add remote.origin.fetch '+refs/heads/*:refs/remotes/origin/*'
- git fetch
- git checkout master || git checkout -b master origin/master
- git checkout $TRAVIS_BRANCH
- git fetch --depth=1000
- git fetch --tags --depth=1000 || true
deploy:
- provider: script
  script: _tools/releng --task=upload-to-github-release -v && _tools/releng --task=upload-master-to-github-release -v
  skip_cleanup: true
  on:
    branch: master
- provider: script
  script: _tools/releng --task=create-pullrequest --current-branch=$TRAVIS_BRANCH -v
  skip_cleanup: true
  on:
    all_branches: true
    condition: "$TRAVIS_BRANCH =~ ^bump-version-.*$"
notifications:
  slack:
    secure: n9Hs5rIlb6MuFVsRp46ykd+CptnE3boI7Q9mNLuHwz77IQ/2mpUmOyBRDeW3BA2EXa4WEYAXu8q7/b7zVV+c+RcPdz8/h9N9EBrHUVeIkCP/Nyp+aUA8GvLNjGuxYC7nov3L+9GHBFXKX8FaV2lZ1/Eeb1Ovbtv6Oi39xNkHqTQ=<|MERGE_RESOLUTION|>--- conflicted
+++ resolved
@@ -25,12 +25,8 @@
 - make rpm-systemd
 - goveralls -coverprofile=.profile.cov
 before_deploy:
-<<<<<<< HEAD
-- docker pull astj/mackerel-rpm-builder:c6
+- docker pull astj/mackerel-rpm-builder:c5
 - docker pull astj/mackerel-rpm-builder:c7
-=======
-- docker pull astj/mackerel-rpm-builder:c5
->>>>>>> 326b6cef
 - make rpm deb rpm-kcps deb-kcps rpm-stage deb-stage tgz
 - go get github.com/aktau/github-release
 - mkdir -p ~/bin
