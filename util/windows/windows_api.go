--- conflicted
+++ resolved
@@ -3,10 +3,7 @@
 package windows
 
 import (
-<<<<<<< HEAD
-=======
 	"fmt"
->>>>>>> e69595df
 	"os"
 	"os/exec"
 	"strconv"
@@ -84,11 +81,8 @@
 	QueryDosDevice              = modkernel32.NewProc("QueryDosDeviceW")
 	GetVolumeInformationW       = modkernel32.NewProc("GetVolumeInformationW")
 	GlobalMemoryStatusEx        = modkernel32.NewProc("GlobalMemoryStatusEx")
-<<<<<<< HEAD
 	GetModuleFileName           = modkernel32.NewProc("GetModuleFileNameW")
-=======
 	GetLastError                = modkernel32.NewProc("GetLastError")
->>>>>>> e69595df
 	PdhOpenQuery                = modpdh.NewProc("PdhOpenQuery")
 	PdhAddCounter               = modpdh.NewProc("PdhAddCounterW")
 	PdhCollectQueryData         = modpdh.NewProc("PdhCollectQueryData")
@@ -211,15 +205,6 @@
 	return string(a[:i])
 }
 
-<<<<<<< HEAD
-func ExecPath() (string, error) {
-	var wpath [syscall.MAX_PATH]uint16
-	r1, _, err := GetModuleFileName.Call(0, uintptr(unsafe.Pointer(&wpath[0])), uintptr(len(wpath)))
-	if r1 == 0 {
-		return "", err
-	}
-	return syscall.UTF16ToString(wpath[:]), nil
-=======
 // FilesystemInfo XXX
 type FilesystemInfo struct {
 	Percent_used string
@@ -262,5 +247,14 @@
 		return 0, err
 	}
 	return ret, nil
->>>>>>> e69595df
+}
+
+// ExecPath returns path of executable file (self).
+func ExecPath() (string, error) {
+	var wpath [syscall.MAX_PATH]uint16
+	r1, _, err := GetModuleFileName.Call(0, uintptr(unsafe.Pointer(&wpath[0])), uintptr(len(wpath)))
+	if r1 == 0 {
+		return "", err
+	}
+	return syscall.UTF16ToString(wpath[:]), nil
 }